--- conflicted
+++ resolved
@@ -466,21 +466,6 @@
         """
         Collects errors from the VASP run
         """
-<<<<<<< HEAD
-        file_name = os.path.join(self.working_directory, 'error.out')
-        if os.path.exists(file_name):
-            with open(file_name, 'r') as f:
-                lines = f.readlines()
-            # If the wrong convergence algorithm is chosen, we get the following error.
-            # https://cms.mpi.univie.ac.at/vasp-forum/viewtopic.php?f=4&t=17071
-            for l in lines:
-                if 'WARNING in EDDRMM: call to ZHEGV failed, returncode =' in l:
-                    self.status.not_converged = True
-                    break
-                elif 'ZBRENT: fatal error in bracketing' in l:
-                    self.status.not_converged = True
-                    break
-=======
         num_eddrmm, snap = self._get_eddrmm_info()
 
         warning_string = "EDDRMM warnings occured {} times, first in ionic step {}."
@@ -515,7 +500,6 @@
         ham_new = self.restart(job_name=job_name)
         ham_new.structure = self.structure
         return ham_new
->>>>>>> ce0ec395
 
     @staticmethod
     def _decompress_files_in_directory(directory):
