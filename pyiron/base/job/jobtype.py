# coding: utf-8
# Copyright (c) Max-Planck-Institut für Eisenforschung GmbH - Computational Materials Design (CM) Department
# Distributed under the terms of "New BSD License", see the LICENSE file.

from __future__ import print_function
import importlib
import inspect
import pkgutil
from six import with_metaclass
from pyiron.base.generic.util import static_isinstance

"""
Jobtype class to create GenericJob type objects
"""

__author__ = "Joerg Neugebauer, Jan Janssen"
__copyright__ = (
    "Copyright 2020, Max-Planck-Institut für Eisenforschung GmbH - "
    "Computational Materials Design (CM) Department"
)
__version__ = "1.0"
__maintainer__ = "Jan Janssen"
__email__ = "janssen@mpie.de"
__status__ = "production"
__date__ = "Sep 1, 2017"


JOB_CLASS_DICT = {
    "Atoms": "pyiron.atomistics.structure.atoms",
    "AtomisticExampleJob": "pyiron.testing.randomatomistic",
    "ConvEncutParallel": "pyiron.dft.master.convergence_encut_parallel",
    "ConvEncutSerial": "pyiron.dft.master.convergence_encut_serial",
    "ConvergenceVolume": "pyiron.atomistics.master.convergence_volume",
    "ConvKpointParallel": "pyiron.dft.master.convergence_kpoint_parallel",
    "ExampleJob": "pyiron.testing.randomatomistic",
    "FlexibleMaster": "pyiron.base.master.flexible",
    "Gaussian": "pyiron.gaussian.gaussian",
    "GpawJob": "pyiron.gpaw.gpaw",
    "Lammps": "pyiron.lammps.lammps",
    "MapMaster": "pyiron.atomistics.master.parallel",
    "Murnaghan": "pyiron.atomistics.master.murnaghan",
    "MurnaghanDFT": "pyiron.dft.master.murnaghan_dft",
    "PhonopyJob": "pyiron.atomistics.master.phonopy",
    "QuickFF": "pyiron.quickff.quickff",
    "ScipyMinimizer": "pyiron.interactive.scipy_minimizer",
    "ScriptJob": "pyiron.base.job.script",
    "SerialMaster": "pyiron.atomistics.master.serial",
    "SerialMasterBase": "pyiron.base.master.serial",
    "Sphinx": "pyiron.sphinx.sphinx",
    "StructureContainer": "pyiron.atomistics.job.structurecontainer",
    "StructureListMaster": "pyiron.atomistics.master.structure",
    "SxDynMat": "pyiron.thermodynamics.sxphonons",
    "SxExtOptInteractive": "pyiron.interactive.sxextoptint",
    "SxHarmPotTst": "pyiron.thermodynamics.sxphonons",
    "SxPhonons": "pyiron.thermodynamics.sxphonons",
    "SxUniqDispl": "pyiron.thermodynamics.sxphonons",
    "TableJob": "pyiron.table.datamining",
    "Vasp": "pyiron.vasp.vasp",
    "Yaff": "pyiron.yaff.yaff",
<<<<<<< HEAD
    "QuickFF": "pyiron.quickff.quickff",
    "HessianJob": "pyiron.thermodynamics.hessian",
=======
>>>>>>> ddae9688
}


class Singleton(type):
    """
    Implemented with suggestions from

    http://stackoverflow.com/questions/6760685/creating-a-singleton-in-python

    """

    _instances = {}

    def __call__(cls, *args, **kwargs):
        if cls not in cls._instances:
            cls._instances[cls] = super(Singleton, cls).__call__(*args, **kwargs)
        return cls._instances[cls]


class JobTypeChoice(with_metaclass(Singleton)):
    """
    Helper class to choose the job type directly from the project, autocompletion is enabled by overwriting the
    __dir__() function.
    """

    def __init__(self):
        self._job_class_dict = None
        self.job_class_dict = self._extend_job_dict(JOB_CLASS_DICT)

    @property
    def job_class_dict(self):
        return self._job_class_dict

    @job_class_dict.setter
    def job_class_dict(self, job_class_dict):
        self._job_class_dict = job_class_dict
        for item in list(self._job_class_dict.keys()):
            self.__setattr__(item, item)

    @staticmethod
    def _extend_job_dict(job_dict):
        for d in [
            {
                name: obj.__module__
                for name, obj in inspect.getmembers(importlib.import_module(name))
                if inspect.isclass(obj)
                and static_isinstance(obj, "pyiron.base.job.generic.GenericJob")
            }
            for finder, name, ispkg in pkgutil.iter_modules()
            if name.startswith("pyiron_")
        ]:
            job_dict.update(d)
        return job_dict

    def __dir__(self):
        """
        Enable autocompletion by overwriting the __dir__() function.
        """
        return list(self.job_class_dict.keys())


class JobType(object):
    """
    The JobTypeBase class creates a new object of a given class type.
    """

    def __new__(cls, class_name, project, job_name, job_class_dict):
        """
        The __new__() method allows to create objects from other classes - the class selected by class_name

        Args:
            class_name (str): The specific class name of the class this object belongs to.
            project (Project): Project object (defines path where job will be created and stored)
            job_name (str): name of the job (must be unique within this project path)
            job_class_dict (dict): dictionary with the jobtypes to choose from.

        Returns:
            GenericJob: object of type class_name
        """
        cls.job_class_dict = job_class_dict
        if isinstance(class_name, str):
            job_class = cls.convert_str_to_class(
                job_class_dict=cls.job_class_dict, class_name=class_name
            )
        elif inspect.isclass(class_name):
            job_class = class_name
        else:
            raise TypeError()
        job = job_class(project, job_name)
        if job.status.aborted:
            job.logger.warning(
                "Job aborted - please remove it and run again! {}".format(job.job_name)
            )
        if not job.status.initialized:
            job.from_hdf()
        if job.status.finished or job.status.collect:
            job.set_input_to_read_only()
        return job

    @staticmethod
    def convert_str_to_class(job_class_dict, class_name):
        """
        convert the name of a class to the corresponding class object - only for pyiron internal classes.

        Args:
            job_class_dict (dict):
            class_name (str):

        Returns:
            (class):
        """
        job_type_lst = class_name.split(".")
        if len(job_type_lst) > 1:
            class_name = class_name.split()[-1][1:-2]
            job_type = class_name.split(".")[-1]
        else:
            job_type = job_type_lst[-1]
        for job_class_name in list(
            job_class_dict.keys()
        ):  # for job_class in cls.JOB_CLASSES:
            if job_type == job_class_name:
                job_module = importlib.import_module(job_class_dict[job_class_name])
                job_class = getattr(job_module, job_class_name)
                return job_class
        raise ValueError(
            "Unknown job type: ",
            class_name,
            [job for job in list(job_class_dict.keys())],
        )<|MERGE_RESOLUTION|>--- conflicted
+++ resolved
@@ -36,6 +36,7 @@
     "FlexibleMaster": "pyiron.base.master.flexible",
     "Gaussian": "pyiron.gaussian.gaussian",
     "GpawJob": "pyiron.gpaw.gpaw",
+    "HessianJob": "pyiron.thermodynamics.hessian",
     "Lammps": "pyiron.lammps.lammps",
     "MapMaster": "pyiron.atomistics.master.parallel",
     "Murnaghan": "pyiron.atomistics.master.murnaghan",
@@ -57,11 +58,6 @@
     "TableJob": "pyiron.table.datamining",
     "Vasp": "pyiron.vasp.vasp",
     "Yaff": "pyiron.yaff.yaff",
-<<<<<<< HEAD
-    "QuickFF": "pyiron.quickff.quickff",
-    "HessianJob": "pyiron.thermodynamics.hessian",
-=======
->>>>>>> ddae9688
 }
 
 
