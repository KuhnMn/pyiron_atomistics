--- conflicted
+++ resolved
@@ -552,34 +552,6 @@
             self.status.collect = True
             self.run()
 
-<<<<<<< HEAD
-    def _run_if_master_queue(self, job):
-        """
-        run function which is executed when the Parallelmaster is submitted to the queue. This run mode is similar to
-        the non modal run mode, as the number of cores assigned to the Parallelmaster determines how many subprocesses
-        can be started. But in contrast to the non modal mode where the Parallelmaster is suspended after the submission
-        of the child jobs in the queue the Parallelmaster stays active, as some queuing systems kill the jobs once the
-        primary task exited.
-
-        Args:
-            job (GenericJob): child job to be started
-        """
-        job_to_be_run_lst = self._next_job_series(job)
-        if self.project.db.get_item_by_id(self.job_id)["status"] != "busy":
-            self.status.suspended = True
-            job_lst = []
-            for job in job_to_be_run_lst:
-                job.run()
-                if job.server.run_mode.thread:
-                    job_lst.append(job.python_execution_process)
-            _ = [process.join() for process in job_lst if process]
-            self.status.collect = True
-            self.run()  # self.run_if_collect()
-        else:
-            self.run_static()
-
-=======
->>>>>>> d4052b35
     def _run_if_master_non_modal_child_non_modal(self, job):
         """
         run function which is executed when the Parallelmaster as well as its childs are running in non modal mode.
