# coding: utf-8
# Copyright (c) Max-Planck-Institut für Eisenforschung GmbH - Computational Materials Design (CM) Department
# Distributed under the terms of "New BSD License", see the LICENSE file.

from sklearn import cluster
from pyiron.lammps.structure import UnfoldingPrism
from pyiron.atomistics.structure.atoms import pyiron_to_ase
import numpy as np
import pyscal.core as pc

__author__ = "Sarath Menon, Jan Janssen"
__copyright__ = (
    "Copyright 2020, Max-Planck-Institut für Eisenforschung GmbH - "
    "Computational Materials Design (CM) Department"
)
__version__ = "1.0"
__maintainer__ = "Sarath Menon"
__email__ = "sarath.menon@rub.de"
__status__ = "development"
__date__ = "Nov 6, 2019"


def get_steinhardt_parameter_job(job, neighbor_method="cutoff", cutoff=0, n_clusters=2,
                                 q=(4, 6), averaged=False, clustering=True, iteration_step=-1):
    """
    Calculate Steinhardts parameters

    Args:
        job (job): pyiron job
        neighbor_method (str) : can be ['cutoff', 'voronoi']
        cutoff (float) : can be 0 for adaptive cutoff or any other value
        n_clusters (int) : number of clusters for K means clustering
        q (list) : can be from 2-12, the required q values to be calculated
        averaged (bool) : If True, calculates the averaged versions of the parameter
        clustering (bool) : If True, cluster based on the q values
        iteration_step (int) : The step at which the configuration is to be used

    Returns:
        q (list) : calculated q parameters
    """
    return get_steinhardt_parameter_structure(
        structure=job.get_structure(iteration_step=iteration_step),
        neighbor_method=neighbor_method,
        cutoff=cutoff,
        n_clusters=n_clusters,
        q=q,
        averaged=averaged,
        clustering=cluster
    )


def get_steinhardt_parameter_structure(structure, neighbor_method="cutoff", cutoff=0, n_clusters=2,
                                       q=(4, 6), averaged=False, clustering=True):
    """
    Calculate Steinhardts parameters

    Args:
        job (job): pyiron job
        neighbor_method (str) : can be ['cutoff', 'voronoi']
        cutoff (float) : can be 0 for adaptive cutoff or any other value
        n_clusters (int) : number of clusters for K means clustering
        q (list) : can be from 2-12, the required q values to be calculated
        averaged (bool) : If True, calculates the averaged versions of the parameter
        clustering (bool) : If True, cluster based on the q values

    Returns:
        q (list) : calculated q parameters

    """
    sys = pc.System()
    sys.read_inputfile(
        pyiron_to_ase(structure),
        format='ase'
    )

    sys.find_neighbors(
        method=neighbor_method,
        cutoff=cutoff
    )

    sys.calculate_q(
        q,
        averaged=averaged
    )

    sysq = sys.get_qvals(
        q,
        averaged=averaged
    )

    if clustering:
        cl = cluster.KMeans(
            n_clusters=n_clusters
        )

        ind = cl.fit(list(zip(*sysq))).labels_ == 0
        return sysq, ind
    else:
        return sysq

def analyse_centro_symmetry(atoms, num_neighbors=12):
    """
    Analyse centrosymmetry parameter

    Args:
        atoms: Atoms object
        num_neighbors (int) : number of neighbors

    Returns:
        csm (list) : list of centrosymmetry parameter
    """
    sys = pc.System()
    sys.read_inputfile(atoms, format="ase")
    sys.calculate_centrosymmetry(nmax=num_neighbors)
    atoms = sys.atoms
    return np.array([atom.centrosymmetry for atom in atoms])

def analyse_cna_adaptive(atoms, mode="total"):
    """
    Use common neighbor analysis

    Args:
        atoms (pyiron.structure.atoms.Atoms): The structure to analyze.
        mode ("total"/"numeric"/"str"): Controls the style and level
        of detail of the output.
        total : return number of atoms belonging to each structure
        numeric : return a per atom list of numbers- 0 for unknown,
            1 fcc, 2 hcp, 3 bcc and 4 icosa
        str : return a per atom string of sructures

    Returns:
        (depends on `mode`)
    """
    if not mode in ["total", "numeric", "str"]:
        raise ValueError("Unsupported mode")

    sys = pc.System()
    sys.read_inputfile(atoms, format="ase")
    cna = sys.calculate_cna()

    if mode == "total":
        return {n: c for n, c in zip(
            [
<<<<<<< HEAD
                'CommonNeighborAnalysis.counts.OTHER', 
                'CommonNeighborAnalysis.counts.FCC', 
                'CommonNeighborAnalysis.counts.HCP', 
                'CommonNeighborAnalysis.counts.BCC', 
                'CommonNeighborAnalysis.counts.ICO'], 
=======
                'CommonNeighborAnalysis.counts.OTHER',
                'CommonNeighborAnalysis.counts.FCC',
                'CommonNeighborAnalysis.counts.HCP',
                'CommonNeighborAnalysis.counts.BCC',
                'CommonNeighborAnalysis.counts.ICO'
            ],
>>>>>>> 587056b8
            cna
        )}
    else:
        atoms = sys.atoms
        cnalist = ([atom.structure for atom in atoms])
        if mode == "numeric":
            return cnalist
        else:
            dd = ["OTHER", "FCC", "HCP", "BCC", "ICO"]
            cnalist = [dd[int(x)] for x in cnalist]
            return cnalist

def analyse_voronoi_volume(atoms):
    """
    Calculate the Voronoi volume of atoms

    Args:
        atoms : (pyiron.structure.atoms.Atoms): The structure to analyze.
    """
    sys = pc.System()
    sys.read_inputfile(atoms, format="ase")
    sys.find_neighbors(method="voronoi")
    atoms = sys.atoms
    vols = np.array([atom.volume for atom in atoms])
    return vols<|MERGE_RESOLUTION|>--- conflicted
+++ resolved
@@ -141,20 +141,12 @@
     if mode == "total":
         return {n: c for n, c in zip(
             [
-<<<<<<< HEAD
-                'CommonNeighborAnalysis.counts.OTHER', 
-                'CommonNeighborAnalysis.counts.FCC', 
-                'CommonNeighborAnalysis.counts.HCP', 
-                'CommonNeighborAnalysis.counts.BCC', 
-                'CommonNeighborAnalysis.counts.ICO'], 
-=======
                 'CommonNeighborAnalysis.counts.OTHER',
                 'CommonNeighborAnalysis.counts.FCC',
                 'CommonNeighborAnalysis.counts.HCP',
                 'CommonNeighborAnalysis.counts.BCC',
                 'CommonNeighborAnalysis.counts.ICO'
             ],
->>>>>>> 587056b8
             cna
         )}
     else:
