--- conflicted
+++ resolved
@@ -1952,12 +1952,12 @@
         """
         warnings.warn('structure.get_shells() is deprecated as of vers. 0.3.'
             + 'It is not guaranteed to be in service in vers. 1.0.'
-            + 'Use neigh.get_shells() instead (after calling neigh = structure.get_neighbors()).',
+            + 'Use neigh.get_shell_dict() instead (after calling neigh = structure.get_neighbors()).',
             DeprecationWarning)
         if id_list is None:
             id_list = [0]
         neighbors = self.get_neighbors(num_neighbors=max_num_neighbors, id_list=id_list)
-        return neighbors.get_shells(max_shell=max_shell)
+        return neighbors.get_shell_dict(max_shell=max_shell)
 
     def get_shell_matrix(
         self, shell=None, id_list=None, restraint_matrix=None, num_neighbors=100, tolerance=2
@@ -3671,83 +3671,6 @@
         )
 
 
-<<<<<<< HEAD
-=======
-class Neighbors:
-    """
-    Class for storage of the neighbor information for a given atom based on the KDtree algorithm
-    """
-
-    def __init__(self):
-        self._distances = None
-        self._vecs = None
-        self._indices = None
-        self._shells = None
-
-    @property
-    def distances(self):
-        return self._distances
-
-    @distances.setter
-    def distances(self, new_distances):
-        if isinstance(new_distances, list) or isinstance(new_distances, np.ndarray):
-            self._distances = np.array(new_distances)
-        else:
-            raise TypeError("Only lists and np.arrays are supported.")
-
-    @property
-    def vecs(self):
-        return self._vecs
-
-    @vecs.setter
-    def vecs(self, new_vecs):
-        if isinstance(new_vecs, list) or isinstance(new_vecs, np.ndarray):
-            self._vecs = np.array(new_vecs)
-        else:
-            raise TypeError("Only lists and np.arrays are supported.")
-
-    @property
-    def indices(self):
-        return self._indices
-
-    @indices.setter
-    def indices(self, new_indices):
-        if isinstance(new_indices, list) or isinstance(new_indices, np.ndarray):
-            self._indices = np.array(new_indices)
-        else:
-            raise TypeError("Only lists and np.arrays are supported.")
-
-    @property
-    def shells(self):
-        return self._shells
-
-    @shells.setter
-    def shells(self, new_shells):
-        if isinstance(new_shells, list) or isinstance(new_shells, np.array):
-            self._shells = np.array(new_shells)
-        else:
-            raise TypeError("Only lists and np.arrays are supported.")
-
-    def get_global_shells(self, decimals=5):
-        """
-        Set shell indices based on all distances available in the system instead of
-        setting them according to the local distances (in contrast to shells defined
-        as an attribute in this class)
-
-        Args:
-            decimals (int): decimals in np.round for rounding up distances
-
-        Returns:
-            shells (numpy.ndarray): shell indices (cf. shells)
-        """
-        if self.distances is None:
-            raise ValueError('neighbors not set')
-        distances = np.unique(np.round(a=self.distances, decimals=decimals))
-        shells = self.distances[:,:,np.newaxis]-distances[np.newaxis,np.newaxis,:]
-        shells = np.absolute(shells).argmin(axis=-1)+1
-        return shells
-
->>>>>>> e5356241
 class CrystalStructure(object):
     def __new__(cls, *args, **kwargs):
         basis = _CrystalStructure(*args, **kwargs).atoms()
