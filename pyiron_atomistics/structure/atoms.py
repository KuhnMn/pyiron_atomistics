--- conflicted
+++ resolved
@@ -1071,12 +1071,8 @@
         cellpar = cell_to_cellpar(cell)
         exportedcell = cellpar_to_cell(cellpar)
         rotation = np.linalg.solve(cell, exportedcell)
-    
-<<<<<<< HEAD
-        pdb_str = _ngl_write_cell(cellpar[0], cellpar[1], cellpar[2], cellpar[3], cellpar[4], cellpar[5])
-=======
+  
         pdb_str = self._ngl_write_cell(cellpar[0], cellpar[1], cellpar[2], cellpar[3], cellpar[4], cellpar[5])
->>>>>>> e8a97d21
         pdb_str += 'MODEL     1\n'
         if custom_array is None:
             custom_array = np.ones(len(positions))
@@ -1085,11 +1081,8 @@
         for i, p in enumerate(positions):
             if rotation is not None:
                 p = p.dot(rotation)
-<<<<<<< HEAD
-            pdb_str += _ngl_write_atom(i, elements[i], group=elements[i], num2=i, coords=p, c0=custom_array[i], c1=0.0)
-=======
+                
             pdb_str += self._ngl_write_atom(i, elements[i], group=elements[i], num2=i, coords=p, c0=custom_array[i], c1=0.0)
->>>>>>> e8a97d21
         pdb_str += 'ENDMDL \n'
         return pdb_str
     
