--- conflicted
+++ resolved
@@ -7,18 +7,6 @@
   - codacy-coverage
   - defusedxml >=0.6.0
   - future >=0.18.2
-<<<<<<< HEAD
-  - h5py >=2.10.0
-  - matplotlib >=3.2.0
-  - mendeleev >=0.5.2
-  - molmod >=1.4.5
-  - numpy >=1.18.1
-  - pandas >=1.0.1
-  - phonopy >=2.4.2
-  - pymatgen >=2020.9.14
-  - pyiron_base >=0.1.42
-  - pyscal >=2.10.6
-=======
   - h5py >=3.1.0
   - matplotlib-base >=3.3.3
   - mendeleev >=0.6.1
@@ -27,9 +15,8 @@
   - pandas >=1.2.0
   - phonopy >=2.8.1
   - pymatgen >=2020.12.31
-  - pyiron_base >=0.1.41
+  - pyiron_base >=0.1.42
   - pyscal >=2.10.7
->>>>>>> 7a118deb
   - pytables >=3.6.1
   - quickff >=2.2.4
   - scipy >=1.6.0
